matrix:
  include:
    - language: python
      python: 3.6
      dist: xenial
      sudo: true
      branches:
        only:
        - master-qgis3
        - dev-qgis3
      services:
        - docker
      before_install:
        - pip install flake8 mypy
        - flake8 plugin
      install:
          - cd docker && docker-compose up -d
          - sleep 10 # This is required to allow xvfb to start
      script:
          - docker exec -it qgis3 sh -c "qgis_testrunner.sh tests_directory"
      after_success:
        - bash <(curl -s https://codecov.io/bash)
#        - bash <(curl -s https://codecov.io/bash) -t $CODECOV_TOKEN
      before_deploy:
<<<<<<< HEAD
=======
        - cd $TRAVIS_BUILD_DIR
>>>>>>> 28db08b9
        - mkdir vector_tiles_reader
        - rsync -r -R --exclude-from=.rsync-exclude ext-libs/ plugin/ sample_data/ metadata.txt README.md *.py vector_tiles_reader
        - zip -r Vector-Tiles-Reader-${TRAVIS_TAG}.zip vector_tiles_reader
        - rm -rf vector_tiles_reader
      deploy:
        provider: releases
        api_key: $GITHUB_TOKEN
        file: Vector-Tiles-Reader-${TRAVIS_TAG}.zip
        skip_cleanup: true
        draft: true
        on:
          tags: true
          branch: master-qgis3

    - language: cpp
      branches:
          only:
          - dev-qgis3
      os:
        - linux
      compiler:
        - gcc
        - clang
      before_script:
        - sudo apt-get update -qq
        - sudo apt-get install gcc-multilib g++-multilib -y
      script:
        - git clone https://github.com/mapbox/protozero.git ../protozero
        - git clone https://github.com/mapbox/vtzero.git ../vtzero
        - cd ../vtzero
        - git submodule update --init
        - cd $TRAVIS_BUILD_DIR/ext-libs/pbf2geojson
        - sudo rm *.so && sudo rm *.dll && cd ../..
        - make linux
        - cd ..
        - docker run --rm dockcross/windows-x64 > ./dockcross-windows-x64 && chmod +x ./dockcross-windows-x64
        - docker run --rm dockcross/windows-x86 > ./dockcross-windows-x86 && chmod +x ./dockcross-windows-x86
        - ./dockcross-windows-x64 sh -c "cd Vector-Tiles-Reader-QGIS-Plugin && make windows64_dockcross"
        - ./dockcross-windows-x86 sh -c "cd Vector-Tiles-Reader-QGIS-Plugin && make windows32_dockcross"

    - language: cpp
      branches:
          only:
          - dev-qgis3
      os:
        - osx
      compiler:
        - gcc
      script:
        - git clone https://github.com/mapbox/protozero.git ../protozero
        - git clone https://github.com/mapbox/vtzero.git ../vtzero
        - cd ../vtzero
        - git submodule update --init
        - cd $TRAVIS_BUILD_DIR/ext-libs/pbf2geojson
        - sudo rm *.so && sudo rm *.dll && cd ../..
        - make osx

notifications:
    on_success: never # default: change
    on_failure: always # default: always
<|MERGE_RESOLUTION|>--- conflicted
+++ resolved
@@ -22,10 +22,7 @@
         - bash <(curl -s https://codecov.io/bash)
 #        - bash <(curl -s https://codecov.io/bash) -t $CODECOV_TOKEN
       before_deploy:
-<<<<<<< HEAD
-=======
         - cd $TRAVIS_BUILD_DIR
->>>>>>> 28db08b9
         - mkdir vector_tiles_reader
         - rsync -r -R --exclude-from=.rsync-exclude ext-libs/ plugin/ sample_data/ metadata.txt README.md *.py vector_tiles_reader
         - zip -r Vector-Tiles-Reader-${TRAVIS_TAG}.zip vector_tiles_reader
