# -*- coding: utf-8 -*-
#
# This code is licensed under the GPL 2.0 license.
#
import unittest
import os
import sys
from qgis.core import *
from qgis.utils import iface
from PyQt4.QtCore import *


class IfaceTests(unittest.TestCase):
    """
    Tests for Iface
    """

    @classmethod
    def setUpClass(cls):
        pass

    @classmethod
    def tearDownClass(cls):
        pass

    def testIfaceisNotNote(self):
        global iface
        self.assertIsNotNone(iface)
<<<<<<< HEAD
	self.assertEqual(True, False)
=======

    # def testMbtilesSourceCreation(self):
    #     path = os.path.join(os.path.dirname(__file__), 'sample_data', 'uster_zh.mbtiles')
    #     src = MBTilesSource(path)
    #     self.assertIsNotNone(src)
    #     self.assertEqual(path, src.source())
>>>>>>> ff7beddd


def suite():
    suite = unittest.makeSuite(IfaceTests, 'test')
    return suite


# run all tests using unittest skipping nose or testplugin
def run_all():
    unittest.TextTestRunner(verbosity=3, stream=sys.stdout).run(suite())


if __name__ == "__main__":
    run_all()


<|MERGE_RESOLUTION|>--- conflicted
+++ resolved
@@ -26,16 +26,13 @@
     def testIfaceisNotNote(self):
         global iface
         self.assertIsNotNone(iface)
-<<<<<<< HEAD
-	self.assertEqual(True, False)
-=======
 
     # def testMbtilesSourceCreation(self):
     #     path = os.path.join(os.path.dirname(__file__), 'sample_data', 'uster_zh.mbtiles')
     #     src = MBTilesSource(path)
     #     self.assertIsNotNone(src)
     #     self.assertEqual(path, src.source())
->>>>>>> ff7beddd
+
 
 
 def suite():
